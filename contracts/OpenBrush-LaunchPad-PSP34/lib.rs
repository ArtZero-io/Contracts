--- conflicted
+++ resolved
@@ -392,7 +392,6 @@
             return self.projects_by_id.get(&id);
         }
 
-<<<<<<< HEAD
         /// Get projects by owner address
         #[ink(message)]
         pub fn get_collections_by_owner(
@@ -409,11 +408,12 @@
             nft_contract_address: AccountId
         ) -> Option<Project> {
             if self.projects.get(&nft_contract_address).is_none(){
-                 return None;
-             }
+                return None;
+            }
             let project = self.projects.get(&nft_contract_address).unwrap();
             Some(project)
-=======
+        }
+
         // Get is active of project by address
         #[ink(message)]
         pub fn get_is_active_project(
@@ -423,9 +423,7 @@
             if self.projects.get(&contract_address).is_none(){
                 return false;
             }
-
             return self.projects.get(&contract_address).unwrap();
->>>>>>> 00dd10cd
         }
 
         /* END GETTERS*/
